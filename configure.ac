--- conflicted
+++ resolved
@@ -12,12 +12,11 @@
 AC_SUBST(USERNAME)
 AC_SUBST(USERMAIL)
 AM_INIT_AUTOMAKE([-Wall silent-rules subdir-objects])
+LT_INIT
 AM_SILENT_RULES([yes])
 
 AC_CONFIG_MACRO_DIR([m4])
-<<<<<<< HEAD
 m4_include([m4/unirec_fields.m4])
-=======
 # Must be checked before default -g -O2 is set:
 AC_ARG_ENABLE([debug],
         AC_HELP_STRING([--enable-debug],
@@ -30,7 +29,6 @@
 AM_CONDITIONAL(DEBUG, test x"$debug" = x"true")
 
 LT_INIT()
->>>>>>> 6267433c
 
 pkgdatadir=${datadir}/nemea
 PKGDATADIR=$(eval echo $(eval echo ${pkgdatadir}))
@@ -59,108 +57,83 @@
     [AC_MSG_ERROR([pthread not found])])
 
 AC_ARG_ENABLE(repobuild, AS_HELP_STRING([--enable-repobuild],
-        [enable local compilation without system installed Nemea libraries, default: no]),
+		[enable local compilation without system installed Nemea libraries, default: no]),
 [case "${enableval}" in
-    yes) repobuild=true ;;
-    no)  repobuild=false ;;
-    *)   AC_MSG_ERROR([bad value ${enableval} for --enable-repobuild]) ;;
+	yes) repobuild=true ;;
+	no)  repobuild=false ;;
+	*)   AC_MSG_ERROR([bad value ${enableval} for --enable-repobuild]) ;;
 esac], [repobuild=false])
 
-<<<<<<< HEAD
 UNIREC_PATH
 
-AC_ARG_ENABLE(debug, AS_HELP_STRING([--enable-debug],
-        [enable debugging, default: no]),
-[case "${enableval}" in
-    yes) debug=true ;;
-    no)  debug=false ;;
-    *)   AC_MSG_ERROR([bad value ${enableval} for --enable-debug]) ;;
-esac], [debug=false])
-AM_CONDITIONAL(DEBUG, test x"$debug" = x"true")
-=======
-if test "$repobuild" = "true"; then
-AC_PATH_PROG(UNIRECPROC, process_fields.py, [],
-	[$PWD/../unirec$PATH_SEPARATOR$PATH])
-else
-AC_PATH_PROG(UNIRECPROC, process_fields.py, [],
-	[$PATH$PATH_SEPARATOR/usr/bin/nemea$PATH_SEPARATOR$PWD/../unirec$PATH_SEPARATOR])
-fi
-
-if test -z "$UNIRECPROC"; then
-	AC_MSG_ERROR([UniRec processor was not found. Add path to "process_fields.py" into PATH or install UniRec."])
-fi
-
-AC_SUBST(UNIRECPROC)
->>>>>>> 6267433c
-
 if test "${repobuild}" = "false" -a -z "$TRAPLIB"; then
-    PKG_CHECK_MODULES([LIBTRAP],[libtrap], [TRAPLIB="yes"], [AC_MSG_WARN([Libtrap was not found by pkg-config])])
-    LDFLAGS="$LIBTRAP_LDFLAGS $LDFLAGS"
-    LIBS="$LIBTRAP_LIBS $LIBS"
-    CFLAGS="$LIBTRAP_CFLAGS $CFLAGS"
-    CXXFLAGS="$LIBTRAP_CFLAGS $CXXFLAGS"
+	PKG_CHECK_MODULES([LIBTRAP],[libtrap], [TRAPLIB="yes"], [AC_MSG_WARN([Libtrap was not found by pkg-config])])
+	LDFLAGS="$LIBTRAP_LDFLAGS $LDFLAGS"
+	LIBS="$LIBTRAP_LIBS $LIBS"
+	CFLAGS="$LIBTRAP_CFLAGS $CFLAGS"
+	CXXFLAGS="$LIBTRAP_CFLAGS $CXXFLAGS"
 fi
 if test -z "$TRAPLIB"; then
-    # Check for TRAP toolkit as a superproject.
-    if test -d "$srcdir/../libtrap"; then
-    TRAPINC='$(top_srcdir)/../libtrap/include'
-    TRAPLIB='$(top_builddir)/../libtrap/src/.libs'
-    fi
-    # AC_SUBST command line variables from TRAPLIB and TRAPINC.
-    if test -n "$TRAPLIB"; then
-    AC_SUBST([TRAP_LTLIB], ["$TRAPLIB/libtrap.la"])
-    AC_SUBST([TRAP_INCLUDE], ["-I$TRAPINC"])
-    LDFLAGS="-L$TRAPLIB $LDFLAGS"
-    CFLAGS="-I$TRAPINC $CFLAGS"
-    CXXFLAGS="-I$TRAPINC $CXXFLAGS"
-    fi
+	# Check for TRAP toolkit as a superproject.
+	if test -d "$srcdir/../libtrap"; then
+	TRAPINC='$(top_srcdir)/../libtrap/include'
+	TRAPLIB='$(top_builddir)/../libtrap/src/.libs'
+	fi
+	# AC_SUBST command line variables from TRAPLIB and TRAPINC.
+	if test -n "$TRAPLIB"; then
+	AC_SUBST([TRAP_LTLIB], ["$TRAPLIB/libtrap.la"])
+	AC_SUBST([TRAP_INCLUDE], ["-I$TRAPINC"])
+	LDFLAGS="-L$TRAPLIB $LDFLAGS"
+	CFLAGS="-I$TRAPINC $CFLAGS"
+	CXXFLAGS="-I$TRAPINC $CXXFLAGS"
+	fi
 fi
 
 if test "${repobuild}" = "false" -a -z "$UNIRECLIB"; then
-    PKG_CHECK_MODULES([UNIREC], [unirec], [UNIRECLIB="yes"], AC_MSG_WARN([UNIREC was not found by pkg-config]))
-    LDFLAGS="$UNIREC_LDFLAGS $LDFLAGS"
-    LIBS="$UNIREC_LIBS $LIBS"
-    CFLAGS="$UNIREC_CFLAGS $CFLAGS"
-    CXXFLAGS="$UNIREC_CFLAGS $CXXFLAGS"
+	PKG_CHECK_MODULES([UNIREC], [unirec], [UNIRECLIB="yes"], AC_MSG_WARN([UNIREC was not found by pkg-config]))
+	LDFLAGS="$UNIREC_LDFLAGS $LDFLAGS"
+	LIBS="$UNIREC_LIBS $LIBS"
+	CFLAGS="$UNIREC_CFLAGS $CFLAGS"
+	CXXFLAGS="$UNIREC_CFLAGS $CXXFLAGS"
 fi
 # Still empty? Check for *installed* UNIREC.
 if test -z "$UNIRECLIB"; then
-    # Check for UNIREC toolkit as a superproject.
-    if test -d "$srcdir/../unirec"; then
-    UNIRECINC='$(top_srcdir)/../'
-    UNIRECLIB='$(top_builddir)/../unirec'
-    fi
-    # AC_SUBST command line variables from UNIRECLIB and UNIRECINC.
-    if test -n "$UNIRECLIB"; then
-    AC_SUBST([UNIREC_LTLIB], ["$UNIRECLIB/libunirec.la"])
-    AC_SUBST([UNIREC_INCLUDE], ["-I$UNIRECINC"])
-    LDFLAGS="-L$UNIRECLIB  $LDFLAGS"
-    CFLAGS="-I$UNIRECINC $CFLAGS"
-    CXXFLAGS="-I$UNIRECINC $CXXFLAGS"
-    fi
+	# Check for UNIREC toolkit as a superproject.
+	if test -d "$srcdir/../unirec"; then
+	UNIRECINC='$(top_srcdir)/../'
+	UNIRECLIB='$(top_builddir)/../unirec'
+	fi
+	# AC_SUBST command line variables from UNIRECLIB and UNIRECINC.
+	if test -n "$UNIRECLIB"; then
+	AC_SUBST([UNIREC_LTLIB], ["$UNIRECLIB/libunirec.la"])
+	AC_SUBST([UNIREC_INCLUDE], ["-I$UNIRECINC"])
+	LDFLAGS="-L$UNIRECLIB  $LDFLAGS"
+	CFLAGS="-I$UNIRECINC $CFLAGS"
+	CXXFLAGS="-I$UNIRECINC $CXXFLAGS"
+	fi
 fi
 
 if test "${repobuild}" = "false" -a -z "$NEMEACOMMONLIB"; then
-    PKG_CHECK_MODULES([NEMEACOMMON], [nemea-common], [NEMEACOMMONLIB="yes"], AC_MSG_WARN([Nemea-common was not found by pkg-config]))
-    LDFLAGS="$NEMEACOMMON_LDFLAGS $LDFLAGS"
-    LIBS="$NEMEACOMMON_LIBS $LIBS"
-    CFLAGS="$NEMEACOMMON_CFLAGS $CFLAGS"
-    CXXFLAGS="$NEMEACOMMON_CFLAGS $CXXFLAGS"
+	PKG_CHECK_MODULES([NEMEACOMMON], [nemea-common], [NEMEACOMMONLIB="yes"], AC_MSG_WARN([Nemea-common was not found by pkg-config]))
+	LDFLAGS="$NEMEACOMMON_LDFLAGS $LDFLAGS"
+	LIBS="$NEMEACOMMON_LIBS $LIBS"
+	CFLAGS="$NEMEACOMMON_CFLAGS $CFLAGS"
+	CXXFLAGS="$NEMEACOMMON_CFLAGS $CXXFLAGS"
 fi
 if test -z "$NEMEACOMMONLIB"; then
-    # Check for NEMEACOMMON toolkit as a superproject.
-    if test -d "$srcdir/../common"; then
-    NEMEACOMMONINC='$(top_srcdir)/../common/include'
-    NEMEACOMMONLIB='$(top_builddir)/../common'
-    fi
-    # AC_SUBST command line variables from NEMEACOMMONLIB and NEMEACOMMONINC.
-    if test -n "$NEMEACOMMONLIB"; then
-    AC_SUBST([NEMEACOMMON_LTLIB], ["$NEMEACOMMONLIB/libnemea-common.la"])
-    AC_SUBST([NEMEACOMMON_INCLUDE], ["-I$NEMEACOMMONINC"])
-    LDFLAGS="-L$NEMEACOMMONLIB $LDFLAGS"
-    CFLAGS="-I$NEMEACOMMONINC $CFLAGS"
-    CXXFLAGS="-I$NEMEACOMMONINC $CXXFLAGS"
-    fi
+	# Check for NEMEACOMMON toolkit as a superproject.
+	if test -d "$srcdir/../common"; then
+	NEMEACOMMONINC='$(top_srcdir)/../common/include'
+	NEMEACOMMONLIB='$(top_builddir)/../common'
+	fi
+	# AC_SUBST command line variables from NEMEACOMMONLIB and NEMEACOMMONINC.
+	if test -n "$NEMEACOMMONLIB"; then
+	AC_SUBST([NEMEACOMMON_LTLIB], ["$NEMEACOMMONLIB/libnemea-common.la"])
+	AC_SUBST([NEMEACOMMON_INCLUDE], ["-I$NEMEACOMMONINC"])
+	LDFLAGS="-L$NEMEACOMMONLIB $LDFLAGS"
+	CFLAGS="-I$NEMEACOMMONINC $CFLAGS"
+	CXXFLAGS="-I$NEMEACOMMONINC $CXXFLAGS"
+	fi
 fi
 
 AC_CHECK_HEADER(idna.h,
@@ -173,12 +146,12 @@
 AM_CONDITIONAL(HAVE_LIBNFDUMP, test x${libnfdump} = xyes)
 
 AC_CHECK_HEADER(pcap.h,
-    AC_CHECK_LIB(pcap, pcap_open, [libpcap=yes], AC_MSG_WARN([libpcap not found. The flow_meter and portscan_detector modules will not be compiled.])), AC_MSG_WARN([pcap.h not found. The flow_meter and portscan_detector modules will not be compiled.]))
+	AC_CHECK_LIB(pcap, pcap_open, [libpcap=yes], AC_MSG_WARN([libpcap not found. The flow_meter and portscan_detector modules will not be compiled.])), AC_MSG_WARN([pcap.h not found. The flow_meter and portscan_detector modules will not be compiled.]))
 
 AM_CONDITIONAL(HAVE_LIBPCAP, test x${libpcap} = xyes)
 
 AC_CHECK_HEADER(rrd.h,
-    AC_CHECK_LIB(rrd, rrd_update, [rrdtool=yes], AC_MSG_WARN([rrdtool not found. The rrd_updater module will not be compiled.])), AC_MSG_WARN([rrd.h not found. The rrd_updater module will not be compiled.]))
+	AC_CHECK_LIB(rrd, rrd_update, [rrdtool=yes], AC_MSG_WARN([rrdtool not found. The rrd_updater module will not be compiled.])), AC_MSG_WARN([rrd.h not found. The rrd_updater module will not be compiled.]))
 
 AM_CONDITIONAL(HAVE_RRDTOOL, test x${rrdtool} = xyes)
 
@@ -224,7 +197,7 @@
 #RPM & Doxygen
 AC_SUBST(RPMBUILD)
 if test -z "$RPMBUILD"; then
-    AC_MSG_WARN([Due to missing rpmbuild you will not able to generate RPM package.])
+	AC_MSG_WARN([Due to missing rpmbuild you will not able to generate RPM package.])
 fi
 
 RPM_RELEASE=1
