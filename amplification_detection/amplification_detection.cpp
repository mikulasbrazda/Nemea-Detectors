--- conflicted
+++ resolved
@@ -85,7 +85,6 @@
 
 using namespace std;
 
-<<<<<<< HEAD
 UR_FIELDS(
     //BASIC_FLOW
     ipaddr SRC_IP,      //Source address of a flow
@@ -118,10 +117,7 @@
    uint32 EVENT_ID,     //Identification number of reported event
 )
 
-trap_module_info_t module_info = {
-=======
 trap_module_info_t *module_info = NULL; /*{
->>>>>>> 6267433c
     (char *) "NetFlow Amplification detection module", // Module name
     // Module description
     (char *) "This module detects amplification attacks from NetFlow data\n"
