--- conflicted
+++ resolved
@@ -197,23 +197,10 @@
    va_end(parameters);
 }
 
-<<<<<<< HEAD
-// Cut first 4 chars ("sip:") from input string and ignore ';' + string after it
-=======
 // Cut first 4 chars ("sip:") or 5 chars ("sips:") from input string and ignore ';' + string after it
->>>>>>> 55d019dc
 
 int cut_sip_identifier_from_string(char ** output_str, char * input_str, int * str_len, char * input_description)
 {
-<<<<<<< HEAD
-   const int sip_identifier_len = 4;
-   *str += sip_identifier_len * sizeof (char);
-   *str_len -= sip_identifier_len;
-
-   int i = 0;
-   while (i < *str_len) {
-      if ((*str)[i] == ';') {
-=======
    if ((*str_len >= 4) && (strncmp(input_str, "sip:", 4) == 0)) {
 
       // input string beginning with "sip:"
@@ -255,17 +242,13 @@
    int i = 0;
    while (i < *str_len) {
       if ((*output_str)[i] == ';') {
->>>>>>> 55d019dc
          *str_len = i;
          break;
       }
       i++;
    }
-<<<<<<< HEAD
-=======
 
    return 0;
->>>>>>> 55d019dc
 }
 
 
@@ -620,39 +603,8 @@
             // add one to statistic of number invite flow
             statistic_num_invite_flow++;
 
-<<<<<<< HEAD
-            char * sip_from, * sip_to, *sip_via;
-            int sip_from_len, sip_to_len, sip_via_len;
-
-#ifdef TEST_DEBUG
-            sip_via = ur_get_dyn(template, in_rec, UR_INVEA_SIP_VIA);
-            sip_via_len = ur_get_dyn_size(template, in_rec, UR_INVEA_SIP_VIA);
-
-            printf("Via: %.*s\n", sip_via_len, sip_via);
-#endif
-
-            sip_from = ur_get_dyn(template, in_rec, UR_INVEA_SIP_CALLING_PARTY);
-            sip_from_len = ur_get_dyn_size(template, in_rec, UR_INVEA_SIP_CALLING_PARTY);
-
-            sip_to = ur_get_dyn(template, in_rec, UR_INVEA_SIP_CALLED_PARTY);
-            sip_to_len = ur_get_dyn_size(template, in_rec, UR_INVEA_SIP_CALLED_PARTY);
-
-#ifdef SIP_HEADER_ISPECTION
-            // check sip_to beginning with "sip:"
-            if ((strlen(sip_to) <= 4) || (strncmp(sip_to, "sip:", 4) != 0)) {
-               print_error(2, "SIP To header is invalid!\n");
-               PRINT_STD_LOG("SIP To header is invalid: ", sip_to, "\n");
-               statistic_num_invalid_sip_to++;
-            }
-#endif
-
-            // cut "sip:" from sip_to and sip_from
-            cut_sip_identifier_from_string(&sip_to, &sip_to_len);
-            cut_sip_identifier_from_string(&sip_from, &sip_from_len);
-=======
             char *sip_via;
             int sip_via_len;
->>>>>>> 55d019dc
 
 #ifdef TEST_DEBUG
             sip_via_len = ur_get_dyn_size(template, in_rec, UR_INVEA_SIP_VIA);
