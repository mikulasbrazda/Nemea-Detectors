--- conflicted
+++ resolved
@@ -39,12 +39,6 @@
       - python3-dev
       - python3-pip
       - python3-setuptools
-<<<<<<< HEAD
-      #- liblua5.2-0
-      #- liblua5.2-dev
-      #- lua5.2
-=======
->>>>>>> 97100a8f
   coverity_scan:
     project:
       name: "CESNET/Nemea-Detectors"
@@ -55,17 +49,9 @@
     branch_pattern: coverity
 
 before_install:
-<<<<<<< HEAD
-   - pyenv versions
-   - pyenv global 2.7 3.6
-   - sudo pip3 install ply
-   - sudo pip3 install PyYAML pynspect
-   - ( git clone --depth 2 https://github.com/CESNET/Nemea-Framework; cd Nemea-Framework; ./bootstrap.sh && ./configure -q --prefix=/usr --bindir=/usr/bin/nemea && make -j10 && sudo make install; (cd pytrap && python3 setup.py install;); (cd pycommon && python3 setup.py install;); )
-=======
    - sudo pip3 install ply
    - sudo pip3 install PyYAML pynspect
    - ( git clone --depth 2 https://github.com/CESNET/Nemea-Framework; cd Nemea-Framework; ./bootstrap.sh && ./configure -q --prefix=/usr --bindir=/usr/bin/nemea && make -j10 && sudo make install; (cd pytrap && sudo python3 setup.py install;); (cd pycommon && sudo python3 setup.py install;); )
->>>>>>> 97100a8f
    - python3 -c 'import pytrap'
 
 script:
